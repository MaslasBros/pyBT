--- conflicted
+++ resolved
@@ -167,14 +167,6 @@
                                          button_confirm=self.button_confirm,
                                          button_cancel=self.button_cancel, message=self.message)
 
-<<<<<<< HEAD
-=======
-        # cancel LED status on success, but only if they were set by the requested notification
-        self.led_stop = Notification.CANCEL_CURRENT if led_pattern is not None else Notification.RETAIN_PREVIOUS
-        self.cancel_stop = Notification.BUTTON_OFF if button_cancel is not None else Notification.RETAIN_PREVIOUS
-        self.confirm_stop = Notification.BUTTON_OFF if button_confirm is not None else Notification.RETAIN_PREVIOUS
-
->>>>>>> ad871d1c
         self.cancel_on_stop = cancel_on_stop
 
     def initialise(self):
